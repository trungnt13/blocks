--- conflicted
+++ resolved
@@ -20,10 +20,6 @@
   - pip install -q coveralls
 script:
   - flake8 blocks
-<<<<<<< HEAD
-  - THEANO_FLAGS=$THEANO_FLAGS,blas.ldflags='-lblas -lgfortran' nose2 --with-coverage
-=======
-  - THEANO_FLAGS=blas.ldflags='-lblas -lgfortran' coverage run --source=blocks -m nose2.__main__
->>>>>>> 8d1559f2
+  - THEANO_FLAGS=$THEANO_FLAGS,blas.ldflags='-lblas -lgfortran' coverage run --source=blocks -m nose2.__main__
 after_script:
   - coveralls